--- conflicted
+++ resolved
@@ -1,6 +1,6 @@
 /****************************************************************************
  *
- *   Copyright (c) 2012, 2013 PX4 Development Team. All rights reserved.
+ *   Copyright (c) 2012-2014 PX4 Development Team. All rights reserved.
  *   Author: Lorenz Meier <lm@inf.ethz.ch>
  *           Anton Babushkin <anton.babushkin@me.com>
  *
@@ -763,15 +763,9 @@
 	memset(&log_msg.body, 0, sizeof(log_msg.body));
 
 	/* --- IMPORTANT: DEFINE NUMBER OF ORB STRUCTS TO WAIT FOR HERE --- */
-<<<<<<< HEAD
 	/* number of messages */
-	const ssize_t fdsc = 21;
+	const ssize_t fdsc = 25;
 	/* Sanity check variable and index */
-=======
-	/* number of subscriptions */
-	const ssize_t fdsc = 19;
-	/* sanity check variable and index */
->>>>>>> 94b539df
 	ssize_t fdsc_count = 0;
 	/* file descriptors to wait for */
 	struct pollfd fds[fdsc];
